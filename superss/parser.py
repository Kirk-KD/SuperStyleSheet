from typing import List, Tuple, TYPE_CHECKING
from collections.abc import Iterable

<<<<<<< HEAD
from superss import Token, TokenType, STYLE_BEGIN, COMBINATORS, ATTRIBUTE_OPERATORS
from superss.nodes import *
=======
from superss import Token, TokenType, STYLE_BEGIN, COMBINATORS, ATTRIBUTE_OPERATORS, CSS_SELECTOR_NAMES, IDENTIFIERS
>>>>>>> 82284ee6

if TYPE_CHECKING:
    from superss import Compiler


class Parser:
    def __init__(self, tokens: List[Token]):
        self.tokens: List[Token] = tokens
        self.index: int = 0

    @property
    def current_token(self) -> Token | None:
        return self.tokens[self.index] if self.index < len(self.tokens) else None

    def _type_check_and_advance(self, token_type: TokenType | Iterable[TokenType] | None = None):
        if (token_type is None or self.current_token.type == token_type or
                (isinstance(token_type, Iterable) and self.current_token.type in token_type)):
            self.index += 1
        else:
            raise ValueError(f'Expected {token_type}, got {self.current_token}')

    def parse(self) -> RootNode:
        return self._make_root()

    def _make_root(self) -> RootNode:
        statements = []

        while self.current_token.type != TokenType.EOF:
            if self.current_token.type in STYLE_BEGIN + [TokenType.SQUARE_L]:
                statements.append(self._make_style())
            elif self.current_token.type == TokenType.MIXIN:
                statements.append(self._make_mixin_def())

        return RootNode(statements)

    def _make_mixin_def(self) -> MixinDefNode:
        self._type_check_and_advance()
        symbol = self.current_token
        self._type_check_and_advance()
        style_body = self._make_style_body()
        return MixinDefNode(symbol, style_body)

    def _make_style(self, parent_selector: SelectorNode = None) -> StyleNode:
        selector_node = self._make_selector_node(parent_selector)
        mixin_list = None
        if self.current_token.type == TokenType.USING:
            self._type_check_and_advance()
            mixin_list = self._make_identifier_list_node()

        body_node = self._make_style_body(selector_node)
        style = StyleNode(selector_node, body_node, mixin_list)

        return style

    def _make_style_body(self, selector: SelectorNode = None) -> StyleBodyNode:
        body = StyleBodyNode([], [])
        self._type_check_and_advance(TokenType.CURLY_L)
        while self.current_token.type != TokenType.CURLY_R:
            if self.current_token.type == TokenType.CSS_PROPERTY:
                body.property_nodes.append(self._make_property_node())
            elif self.current_token.type in COMBINATORS:
                child_style = self._make_style(parent_selector=selector)
                body.children_style_nodes.append(child_style)
            elif self.current_token.type in STYLE_BEGIN:
                child_style = self._make_style(parent_selector=selector)
                body.children_style_nodes.append(child_style)
        self._type_check_and_advance(TokenType.CURLY_R)
        return body

    def _make_property_node(self) -> PropertyNode:
        prop = self.current_token
        self._type_check_and_advance(TokenType.CSS_PROPERTY)
        self._type_check_and_advance(TokenType.SINGLE_COLON)
        prop_val = self.current_token
        self._type_check_and_advance(TokenType.CSS_PROPERTY_VALUE)
        self._type_check_and_advance(TokenType.LINE_END)
        return PropertyNode(prop, prop_val)

    def _make_selector_node(self, parent_selector: SelectorNode | None) -> SelectorNode:
        single_selector_nodes = [self._make_single_selector_node()]
        while self.current_token.type == TokenType.COMMA:
            self._type_check_and_advance(TokenType.COMMA)
            single_selector_nodes.append(self._make_single_selector_node())
        return SelectorNode(single_selector_nodes, parent_selector)

    def _make_single_selector_node(self) -> SingleSelectorNode:
        parent_combinator = None
        if self.current_token.type in COMBINATORS:  # starts with a combinator, meaning it is nested
            parent_combinator = self.current_token
            self._type_check_and_advance()

        first_node = self._make_selector_sequence_node()
        pairs = []
        while self.current_token.type in COMBINATORS + [TokenType.SPACE]:
            combinator = self.current_token
            self._type_check_and_advance()
            selector_sequence_node = self._make_selector_sequence_node()
            pairs.append((combinator, selector_sequence_node))

        return SingleSelectorNode(first_node, pairs, parent_combinator)

    def _make_attribute_selector_node(self) -> AttributeSelectorNode:
        self._type_check_and_advance(TokenType.SQUARE_L)
        attr = self.current_token
        self._type_check_and_advance(TokenType.IDENTIFIER)

        op = val = None
        if self.current_token.type in ATTRIBUTE_OPERATORS:
            op = self.current_token
            self._type_check_and_advance(ATTRIBUTE_OPERATORS)
            val = self.current_token
            self._type_check_and_advance((TokenType.STRING, TokenType.IDENTIFIER))

        self._type_check_and_advance(TokenType.SQUARE_R)
        return AttributeSelectorNode(attr, op, val)

    def _make_selector_sequence_node(self) -> SelectorSequenceNode:
        tokens = []
        while self.current_token.type in STYLE_BEGIN + IDENTIFIERS:
            tokens.append(self.current_token)
            self._type_check_and_advance()

        pseudo_class_node = pseudo_element_node = None
        attr_selectors = []

        while self.current_token.type == TokenType.SQUARE_L:
            attr_selectors.append(self._make_attribute_selector_node())

        if self.current_token.type == TokenType.SINGLE_COLON:
            pseudo_class_node = self._make_pseudo_class_node()

        if self.current_token.type == TokenType.PSEUDO_ELEMENT:
            pseudo_element_node = self._make_pseudo_element_node()

        return SelectorSequenceNode(tokens, pseudo_class_node, pseudo_element_node, attr_selectors)

    def _make_pseudo_class_node(self) -> PseudoClassNode:
        self._type_check_and_advance(TokenType.SINGLE_COLON)
        identifier = self.current_token
        self._type_check_and_advance(TokenType.IDENTIFIER)
        attr_selectors = []
        if self.current_token.type == TokenType.SQUARE_L:
            attr_selectors.append(self._make_attribute_selector_node())
        return PseudoClassNode(identifier, attr_selectors)

    def _make_pseudo_element_node(self) -> PseudoElementNode:
        self._type_check_and_advance(TokenType.PSEUDO_ELEMENT)
        identifier = self.current_token
        self._type_check_and_advance(TokenType.IDENTIFIER)
        attr_selectors = []
        if self.current_token.type == TokenType.SQUARE_L:
            attr_selectors.append(self._make_attribute_selector_node())
        return PseudoElementNode(identifier, attr_selectors)

    def _make_identifier_list_node(self) -> IdentifierListNode:
        identifiers = [self.current_token]
        self._type_check_and_advance(IDENTIFIERS)
        while self.current_token.type == TokenType.COMMA:
            self._type_check_and_advance()
            identifiers.append(self.current_token)
            self._type_check_and_advance(TokenType.IDENTIFIER)
        return IdentifierListNode(identifiers)<|MERGE_RESOLUTION|>--- conflicted
+++ resolved
@@ -1,12 +1,8 @@
 from typing import List, Tuple, TYPE_CHECKING
 from collections.abc import Iterable
 
-<<<<<<< HEAD
 from superss import Token, TokenType, STYLE_BEGIN, COMBINATORS, ATTRIBUTE_OPERATORS
 from superss.nodes import *
-=======
-from superss import Token, TokenType, STYLE_BEGIN, COMBINATORS, ATTRIBUTE_OPERATORS, CSS_SELECTOR_NAMES, IDENTIFIERS
->>>>>>> 82284ee6
 
 if TYPE_CHECKING:
     from superss import Compiler
@@ -45,7 +41,7 @@
     def _make_mixin_def(self) -> MixinDefNode:
         self._type_check_and_advance()
         symbol = self.current_token
-        self._type_check_and_advance()
+        self._type_check_and_advance(TokenType.IDENTIFIER)
         style_body = self._make_style_body()
         return MixinDefNode(symbol, style_body)
 
