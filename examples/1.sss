--- conflicted
+++ resolved
@@ -1,6 +1,3 @@
-<<<<<<< HEAD
-#button:first-child[onclick]>a:first-child[onclick="#"] .text::first-letter{}
-=======
 mixin flex {
   display: flex;
   gap: 1vh;
@@ -37,5 +34,4 @@
     height: 100%;
     object-fit: contain;
   }
-}
->>>>>>> 82284ee6
+}